--- conflicted
+++ resolved
@@ -1,8 +1,11 @@
 from math import log10
 
 import numpy as np
-<<<<<<< HEAD
+
+import ray
 import sqlalchemy as sqla
+from sqlalchemy import func, and_
+
 from ray.actor import ActorHandle
 
 from ComputeTargets import integration_metadata
@@ -10,7 +13,7 @@
 from CosmologyConcepts.wavenumber import wavenumber_exit_time
 from CosmologyModels.base import CosmologyBase
 from Datastore import DatastoreObject
-from defaults import DEFAULT_STRING_LENGTH
+from defaults import DEFAULT_STRING_LENGTH, DEFAULT_FLOAT_PRECISION
 
 
 class MatterTransferFunctionIntegration(DatastoreObject):
@@ -42,20 +45,57 @@
 
         self._atol = tolerance(store, tol=atol)
         self._rtol = tolerance(store, tol=rtol)
-=======
-
-import ray
-import sqlalchemy as sqla
-from sqlalchemy import func, and_
-
-from ray.actor import ActorHandle
-
-from CosmologyConcepts import redshift_array, wavenumber, redshift
-from CosmologyConcepts.wavenumber import wavenumber_exit_time
-from CosmologyModels.base import CosmologyBase
-from Datastore import DatastoreObject
-from defaults import DEFAULT_FLOAT_PRECISION
-
+
+    @staticmethod
+    def generate_columns():
+        return {
+            "version": True,
+            "stepping": True,
+            "timestamp": True,
+            "columns": [
+                sqla.Column("label", sqla.String(DEFAULT_STRING_LENGTH)),
+                sqla.Column(
+                    "wavenumber_serial",
+                    sqla.Integer,
+                    sqla.ForeignKey("wavenumber.serial"),
+                    nullable=False,
+                ),
+                sqla.Column("cosmology_type", sqla.Integer, nullable=False),
+                sqla.Column("ccosmology_serial", sqla.Integer, nullable=False),
+                sqla.Column(
+                    "atol_serial",
+                    sqla.Integer,
+                    sqla.ForeignKey("tolerance.serial"),
+                    nullable=False,
+                ),
+                sqla.Column(
+                    "atol_serial",
+                    sqla.Integer,
+                    sqla.ForeignKey("tolerance.serial"),
+                    nullable=False
+                ),
+                sqla.Column(
+                    "solver_serial",
+                    sqla.Integer,
+                    sqla.ForeignKey("solver.serial"),
+                    nullable=False
+                ),
+                sqla.Column("time", sqla.Float(64)),
+                sqla.Column("steps", sqla.Integer),
+            ]
+        }
+
+    @property
+    def stepping(self):
+        # stepping 0: initial implementation using solve_ivp
+        return 0
+
+    def build_query(self, table, query):
+        query = (
+            sqla.select
+        )
+
+    @classmethod
 
 class MatterTransferFunctionValue(DatastoreObject):
     """
@@ -87,64 +127,19 @@
     @property
     def available(self):
         return self._my_id is not None
->>>>>>> 09e859ab
 
     @staticmethod
     def generate_columns():
         return {
             "version": True,
             "stepping": True,
-<<<<<<< HEAD
-            "timestamp": True,
             "columns": [
-                sqla.Column("label", sqla.String(DEFAULT_STRING_LENGTH)),
-=======
-            "columns": [
->>>>>>> 09e859ab
                 sqla.Column(
                     "wavenumber_serial",
                     sqla.Integer,
                     sqla.ForeignKey("wavenumber.serial"),
                     nullable=False,
                 ),
-<<<<<<< HEAD
-                sqla.Column("cosmology_type", sqla.Integer, nullable=False),
-                sqla.Column("ccosmology_serial", sqla.Integer, nullable=False),
-                sqla.Column(
-                    "atol_serial",
-                    sqla.Integer,
-                    sqla.ForeignKey("tolerance.serial"),
-                    nullable=False,
-                ),
-                sqla.Column(
-                    "atol_serial",
-                    sqla.Integer,
-                    sqla.ForeignKey("tolerance.serial"),
-                    nullable=False
-                ),
-                sqla.Column(
-                    "solver_serial",
-                    sqla.Integer,
-                    sqla.ForeignKey("solver.serial"),
-                    nullable=False
-                ),
-                sqla.Column("time", sqla.Float(64)),
-                sqla.Column("steps", sqla.Integer),
-            ]
-        }
-
-    @property
-    def stepping(self):
-        # stepping 0: initial implementation using solve_ivp
-        return 0
-
-    def build_query(self, table, query):
-        query = (
-            sqla.select
-        )
-
-    @classmethod
-=======
                 sqla.Column(
                     "z_serial",
                     sqla.Integer,
@@ -173,8 +168,6 @@
                 ),
             ],
         }
->>>>>>> 09e859ab
-
 
 class MatterTransferFunction(DatastoreObject):
     """
